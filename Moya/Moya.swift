--- conflicted
+++ resolved
@@ -174,18 +174,13 @@
 
         // We need to keep a reference to the closure without a reference to ourself.
         let networkActivityCallback = networkActivityClosure
-<<<<<<< HEAD
-
-        let request = Alamofire.Manager.sharedInstance.request(request).response { (request: NSURLRequest?, response: NSHTTPURLResponse?, data: NSData?, error: ErrorType?) -> () in
-=======
         var request = manager.request(request)
         
         if let cred = credential {
             request = request.authenticate(usingCredential: cred)
         }
         
-        request.response { (request: NSURLRequest, response: NSHTTPURLResponse?, data: AnyObject?, error: NSError?) -> () in
->>>>>>> a46949b8
+        request.response { (request: NSURLRequest?, response: NSHTTPURLResponse?, data: NSData?, error: ErrorType?) -> () in
                 networkActivityCallback?(change: .Ended)
 
                 // Alamofire always sends the data param as an NSData? type, but we'll
